--- conflicted
+++ resolved
@@ -33,13 +33,10 @@
 import { ProviderService } from '../providers/provider.service';
 import { Provider } from '../providers/entities/provider';
 import { KeysService } from '../keys/keys.service';
-<<<<<<< HEAD
 import { AuctionContractService } from '../vm.query/contracts/auction.contract.service';
 import { DelegationContractService } from '../vm.query/contracts/delegation.contract.service';
 import { StakingContractService } from '../vm.query/contracts/staking.contract.service';
-=======
 import { NodeStatusRaw } from '../nodes/entities/node.status';
->>>>>>> 87d3ecfe
 
 @Injectable()
 export class AccountService {
@@ -517,11 +514,9 @@
 
       if (queueSizeEncoded) {
         const queueSize = Buffer.from(queueSizeEncoded, 'base64').toString();
-<<<<<<< HEAD
         const queueIndexes = await Promise.all([
           ...queuedNodes.map((blsKey: string) =>
             this.stakingContractService.getQueueIndex(blsKey)
-=======
 
         const queueIndexes = await Promise.all(
           queuedNodes.map((blsKey: string) =>
@@ -531,7 +526,6 @@
               this.apiConfigService.getAuctionContractAddress(),
               [blsKey],
             )
->>>>>>> 87d3ecfe
           ),
         );
 

--- conflicted
+++ resolved
@@ -14,11 +14,8 @@
 import { ProviderService } from "../providers/provider.service";
 import { StakeService } from "../stake/stake.service";
 import { SortOrder } from "src/helpers/entities/sort.order";
-<<<<<<< HEAD
 import { QueryPagination } from "src/common/entities/query.pagination";
-=======
 import { BlockService } from "../blocks/block.service";
->>>>>>> f02b3591
 
 @Injectable()
 export class NodeService {

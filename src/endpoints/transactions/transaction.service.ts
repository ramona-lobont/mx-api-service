--- conflicted
+++ resolved
@@ -172,22 +172,18 @@
     }
 
     if (transaction !== null) {
-<<<<<<< HEAD
-      const [price, scamInfo] = await Promise.all([
-        this.getTransactionPrice(transaction),
-        this.getScamInfo(transaction),
-      ]);
-
-      transaction.price = price;
-      transaction.scamInfo = scamInfo;
-=======
       try {
-        transaction.price = await this.getTransactionPrice(transaction);
-      } catch (error) {
+        const [price, scamInfo] = await Promise.all([
+          this.getTransactionPrice(transaction),
+          this.getScamInfo(transaction),
+        ]);
+
+        transaction.price = price;
+        transaction.scamInfo = scamInfo;
+      } catch(error) {
         this.logger.error(`Error when fetching transaction price for transaction with hash '${txHash}'`);
         this.logger.error(error);
       }
->>>>>>> a6276358
     }
 
     return transaction;

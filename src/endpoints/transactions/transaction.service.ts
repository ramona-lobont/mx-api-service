--- conflicted
+++ resolved
@@ -51,7 +51,6 @@
   private buildTransactionFilterQuery(filter: TransactionFilter): AbstractQuery[] {
 
     const queries: AbstractQuery[] = [];
-
     if (filter.sender) {
       queries.push(QueryType.Match('sender', filter.sender));
     }
@@ -60,15 +59,11 @@
       queries.push(QueryType.Match('receiver', filter.receiver));
     }
 
-<<<<<<< HEAD
     if (filter.token) {
       queries.push(QueryType.Match('tokens', filter.token, QueryOperator.AND));
     }
 
-    if (filter.senderShard) {
-=======
     if (filter.senderShard !== undefined) {
->>>>>>> 1adaa6b9
       queries.push(QueryType.Match('senderShard', filter.senderShard));
     }
 

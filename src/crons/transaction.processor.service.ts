--- conflicted
+++ resolved
@@ -27,16 +27,11 @@
       private readonly apiConfigService: ApiConfigService,
       private readonly metricsService: MetricsService,
       @Inject('PUBSUB_SERVICE') private client: ClientProxy,
-<<<<<<< HEAD
-      private readonly shardService: ShardService
+      private readonly shardService: ShardService,
+      private readonly nodeService: NodeService,
   ) {
     this.logger = new Logger(TransactionProcessorService.name);
   }
-=======
-      private readonly shardService: ShardService,
-      private readonly nodeService: NodeService,
-  ) {}
->>>>>>> 9608bff9
 
   @Cron('*/1 * * * * *')
   async handleNewTransactions() {

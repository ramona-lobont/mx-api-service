import { forwardRef, Inject, Injectable } from "@nestjs/common";
import { NodeService } from "src/endpoints/nodes/node.service";
import { ProviderService } from "src/endpoints/providers/provider.service";
import { KeybaseIdentity } from "./entities/keybase.identity";
import { CacheInfo } from "../../utils/cache.info";
<<<<<<< HEAD
import { ElrondCachingService, Constants, OriginLogger, AddressUtils } from "@multiversx/sdk-nestjs";
import fs from 'fs';
import { readdir } from 'fs/promises';
import { AssetsService } from "../assets/assets.service";
=======
import { GithubService } from "../github/github.service";
import { CacheService } from "@multiversx/sdk-nestjs-cache";
import { Constants, OriginLogger, AddressUtils } from "@multiversx/sdk-nestjs-common";
import { ApiService } from "@multiversx/sdk-nestjs-http";
import { PersistenceService } from "../persistence/persistence.service";
import { ApiConfigService } from "../api-config/api.config.service";

>>>>>>> 9d4707e3
@Injectable()
export class KeybaseService {
  private readonly logger = new OriginLogger(KeybaseService.name);

  constructor(
<<<<<<< HEAD
    private readonly cachingService: ElrondCachingService,
=======
    private readonly cachingService: CacheService,
    private readonly apiService: ApiService,
>>>>>>> 9d4707e3
    @Inject(forwardRef(() => NodeService))
    private readonly nodeService: NodeService,
    @Inject(forwardRef(() => ProviderService))
    private readonly providerService: ProviderService,
    private readonly assetsService: AssetsService,
  ) { }

  private async getDistinctIdentities(): Promise<string[]> {
    const dirContents = await readdir(this.assetsService.getIdentityAssetsPath(), { withFileTypes: true });

    const identities = dirContents
      .filter(dirent => dirent.isDirectory())
      .map(dirent => dirent.name);

    return identities;
  }

  async confirmIdentities(): Promise<void> {
    const distinctIdentities = await this.getDistinctIdentities();

    const heartbeatEntries = await this.nodeService.getHeartbeatValidatorsAndQueue();
    const blsIdentityDict = heartbeatEntries.filter(x => x.identity).toRecord(x => x.bls, x => x.identity ?? '');
    const confirmations: Record<string, string> = {};

    const providerAddresses = await this.providerService.getProviderAddresses();

    for (const identity of distinctIdentities) {
      await this.confirmIdentity(identity, providerAddresses, blsIdentityDict, confirmations);
    }

    for (const key of Object.keys(confirmations)) {
      await this.cachingService.set(CacheInfo.ConfirmedIdentity(key).key, confirmations[key], CacheInfo.ConfirmedIdentity(key).ttl);
    }
  }

  getOwners(identity: string): string[] | undefined {
    const info = this.readIdentityInfoFile(identity);
    if (!info || !info.owners) {
      return undefined;
    }

    return info.owners;
  }

  async confirmIdentity(identity: string, providerAddresses: string[], blsIdentityDict: Record<string, string>, confirmations: Record<string, string>): Promise<void> {
    const keys = this.getOwners(identity);
    if (!keys) {
      return;
    }

    for (const key of keys) {
      // key is a staking provider address
      if (AddressUtils.isAddressValid(key) && providerAddresses.includes(key)) {
        await this.cachingService.set(CacheInfo.ConfirmedProvider(key).key, identity, CacheInfo.ConfirmedProvider(key).ttl);

        // if the identity is confirmed from the smart contract, we consider all BLS keys within valid
        const blses = await this.nodeService.getOwnerBlses(key);
        for (const bls of blses) {
          confirmations[bls] = identity;
        }
      }

      // key is not a staking provider address
      if (AddressUtils.isAddressValid(key) && !providerAddresses.includes(key)) {
        const blses = await this.nodeService.getOwnerBlses(key);
        for (const bls of blses) {
          confirmations[bls] = identity;
        }
      }

      // key is a BLS
      if (key.length === 192 && blsIdentityDict[key] === identity && confirmations[key] === undefined) {
        confirmations[key] = identity;
      }
    }
  }

  async confirmIdentityProfiles(): Promise<void> {
    const identities = await this.getDistinctIdentities();

    await this.cachingService.batchProcess(
      identities,
      identity => CacheInfo.IdentityProfile(identity).key,
      // eslint-disable-next-line require-await
      async identity => this.getProfile(identity),
      Constants.oneDay(),
      true
    );
  }

  getProfile(identity: string): KeybaseIdentity | null {
    const keybaseLocal = this.getProfileFromAssets(identity);
    if (keybaseLocal) {
      this.logger.log(`Got profile details from assets for identity '${identity}'`);
      return keybaseLocal;
    }

    return null;
  }

  private readIdentityInfoFile(identity: string): any {
    const filePath = this.assetsService.getIdentityInfoJsonPath(identity);
    if (!fs.existsSync(filePath)) {
      return null;
    }

    const info = JSON.parse(fs.readFileSync(filePath).toString());
    return info;
  }

  getProfileFromAssets(identity: string): KeybaseIdentity | null {
    const info = this.readIdentityInfoFile(identity);
    if (!info) {
      return null;
    }

    return new KeybaseIdentity({
      identity,
      avatar: `https://raw.githubusercontent.com/multiversx/mx-assets/master/identities/${identity}/logo.png`,
      ...info,
    });
  }
}<|MERGE_RESOLUTION|>--- conflicted
+++ resolved
@@ -3,31 +3,18 @@
 import { ProviderService } from "src/endpoints/providers/provider.service";
 import { KeybaseIdentity } from "./entities/keybase.identity";
 import { CacheInfo } from "../../utils/cache.info";
-<<<<<<< HEAD
-import { ElrondCachingService, Constants, OriginLogger, AddressUtils } from "@multiversx/sdk-nestjs";
 import fs from 'fs';
 import { readdir } from 'fs/promises';
 import { AssetsService } from "../assets/assets.service";
-=======
-import { GithubService } from "../github/github.service";
 import { CacheService } from "@multiversx/sdk-nestjs-cache";
 import { Constants, OriginLogger, AddressUtils } from "@multiversx/sdk-nestjs-common";
-import { ApiService } from "@multiversx/sdk-nestjs-http";
-import { PersistenceService } from "../persistence/persistence.service";
-import { ApiConfigService } from "../api-config/api.config.service";
 
->>>>>>> 9d4707e3
 @Injectable()
 export class KeybaseService {
   private readonly logger = new OriginLogger(KeybaseService.name);
 
   constructor(
-<<<<<<< HEAD
-    private readonly cachingService: ElrondCachingService,
-=======
     private readonly cachingService: CacheService,
-    private readonly apiService: ApiService,
->>>>>>> 9d4707e3
     @Inject(forwardRef(() => NodeService))
     private readonly nodeService: NodeService,
     @Inject(forwardRef(() => ProviderService))
